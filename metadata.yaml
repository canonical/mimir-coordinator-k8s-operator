name: mimir-coordinator-k8s
assumes:
  - k8s-api

docs: https://discourse.charmhub.io/t/mimir-coordinator-index/10531

summary: Mimir coordinator

description: |
    Mimir coordinator.

containers:
  nginx:
    resource: nginx-image

resources:
  nginx-image:
    type: oci-image
    description: OCI image for nginx
    upstream-source: ubuntu/nginx:1.18-22.04_beta
#  agent-image:
#    type: oci-image
#    upstream-source: ghcr.io/canonical/grafana-agent:latest
#    description: OCI image for Grafana Agent

requires:
  s3:
    interface: s3
    limit: 1
    description: |
      The coordinator obtains and shares storage details with workers, enabling Mimir's access to an S3 bucket for data storage.

  logging-consumer:
    interface: loki_push_api
    description: |
      Forward workers' built-in logging rules to the external Loki
      (the coordinator, not the worker, owns all rule files).
      Obtain rules and Loki's API endpoint to later send them to the mimir ruler over another
      relation.

  ingress:
    interface: ingress
    limit: 1
    description: |
      Ingress-per-app, to load-balance across multiple units of the coordinator.

  certificates:
    interface: tls-certificates
    limit: 1
    description: |
      Certificate and key files for securing Mimir communications with TLS.

  tracing:
    interface: tracing
    limit: 1
    description: |
      Enables sending traces to the tracing backend.

provides:
  mimir-cluster:
    interface: mimir_cluster
    description: |
      The coordinator sends the Mimir configuration to the workers, obtaining
      the roles they are configured to take on and their addressing information.

  grafana-dashboards-provider:
    interface: grafana_dashboard
    description: |
      Forward workers' built-in dashboards to grafana
      (the coordinator, not the worker, owns all dashboards).

<<<<<<< HEAD
  grafana-source:
    interface: grafana_datasource
=======
  metrics-endpoint:
    interface: prometheus_scrape
    description: |
      The coordinator provides scrape jobs for all the workers related to it.
>>>>>>> 7653d988
<|MERGE_RESOLUTION|>--- conflicted
+++ resolved
@@ -69,12 +69,10 @@
       Forward workers' built-in dashboards to grafana
       (the coordinator, not the worker, owns all dashboards).
 
-<<<<<<< HEAD
   grafana-source:
     interface: grafana_datasource
-=======
+
   metrics-endpoint:
     interface: prometheus_scrape
     description: |
-      The coordinator provides scrape jobs for all the workers related to it.
->>>>>>> 7653d988
+      The coordinator provides scrape jobs for all the workers related to it.