--- conflicted
+++ resolved
@@ -112,16 +112,13 @@
             source_url=f"{self.most_external_url}/prometheus",
             extra_fields={"httpHeaderName1": "X-Scope-OrgID"},
             secure_extra_fields={"httpHeaderValue1": "anonymous"},
-<<<<<<< HEAD
             refresh_event=[
                 self.coordinator.cluster.on.changed,
-                self.on[self.coordinator.cert_handler.certificates_relation_name].relation_changed,
+                self.on[self.coordinator._certificates.relationship_name].relation_changed,
                 self.ingress.on.ready,
                 self.ingress.on.revoked,
             ],
             is_ingress_per_app=self.ingress.is_ready(),
-=======
->>>>>>> b94dc773
         )
 
         self.remote_write_provider = PrometheusRemoteWriteProvider(
