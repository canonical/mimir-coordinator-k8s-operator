#!/usr/bin/env python3
# Copyright 2023 Canonical
# See LICENSE file for licensing details.

"""Charm the service.

Refer to the following post for a quick-start guide that will help you
develop a new k8s charm using the Operator Framework:

https://discourse.charmhub.io/t/4208
"""
import logging
import socket
import subprocess
from pathlib import Path
from typing import Any, List, Optional

import ops
from charms.data_platform_libs.v0.s3 import (
    S3Requirer,
)
from charms.grafana_k8s.v0.grafana_dashboard import GrafanaDashboardProvider
from charms.loki_k8s.v0.loki_push_api import LokiPushApiConsumer
from charms.mimir_coordinator_k8s.v0.mimir_cluster import MimirClusterProvider
from charms.observability_libs.v0.cert_handler import CertHandler
from charms.prometheus_k8s.v0.prometheus_remote_write import (
    PrometheusRemoteWriteConsumer,
)
from charms.tempo_k8s.v1.charm_tracing import trace_charm
from charms.tempo_k8s.v1.tracing import TracingEndpointRequirer
from mimir_config import BUCKET_NAME, S3_RELATION_NAME, _S3ConfigData
from mimir_coordinator import MimirCoordinator
from nginx import CA_CERT_PATH, CERT_PATH, KEY_PATH, Nginx
from ops.charm import CollectStatusEvent
from pydantic import ValidationError

# Log messages can be retrieved using juju debug-log
logger = logging.getLogger(__name__)


@trace_charm(
    tracing_endpoint="tempo_endpoint",
    extra_types=[
        S3Requirer,
        MimirClusterProvider,
        MimirCoordinator,
        Nginx,
    ],
    # TODO add certificate file once TLS support is merged
)
class MimirCoordinatorK8SOperatorCharm(ops.CharmBase):
    """Charm the service."""

    def __init__(self, *args: Any):
        super().__init__(*args)

        self._nginx_container = self.unit.get_container("nginx")

        self.framework.observe(self.on.config_changed, self._on_config_changed)
        self.framework.observe(self.on.collect_unit_status, self._on_collect_status)
        # TODO: On any worker relation-joined/departed, need to updade grafana agent's scrape
        #  targets with the new memberlist.
        #  (Remote write would still be the same nginx-proxied endpoint.)

        self.server_cert = CertHandler(
            self,
            key="mimir-server-cert",
            peer_relation_name="replicas",
            extra_sans_dns=[self.hostname],
        )
        self.s3_requirer = S3Requirer(self, S3_RELATION_NAME, BUCKET_NAME)
        self.cluster_provider = MimirClusterProvider(self)
        self.coordinator = MimirCoordinator(
            cluster_provider=self.cluster_provider,
            tls_requirer=self.server_cert,
        )

<<<<<<< HEAD
        self.nginx = Nginx(cluster_provider=self.cluster_provider, server_name=self.hostname)
=======
        self.nginx = Nginx(cluster_provider=self.cluster_provider)
        self.tracing = TracingEndpointRequirer(self)

>>>>>>> 25059df7
        self.framework.observe(
            self.on.nginx_pebble_ready,  # pyright: ignore
            self._on_nginx_pebble_ready,
        )

        self.framework.observe(
            self.on.mimir_cluster_relation_changed,  # pyright: ignore
            self._on_mimir_cluster_changed,
        )

        self.framework.observe(
            self.s3_requirer.on.credentials_changed, self._on_s3_requirer_credentials_changed
        )
        self.framework.observe(
            self.s3_requirer.on.credentials_gone, self._on_s3_requirer_credentials_gone
        )

        self.remote_write_consumer = PrometheusRemoteWriteConsumer(self)
        self.framework.observe(
            self.remote_write_consumer.on.endpoints_changed,  # pyright: ignore
            self._remote_write_endpoints_changed,
        )

        self.grafana_dashboard_provider = GrafanaDashboardProvider(
            self, relation_name="grafana-dashboards-provider"
        )
        self.loki_consumer = LokiPushApiConsumer(self, relation_name="logging-consumer")
        self.framework.observe(
            self.loki_consumer.on.loki_push_api_endpoint_joined,  # pyright: ignore
            self._on_loki_relation_changed,
        )
        self.framework.observe(
            self.loki_consumer.on.loki_push_api_endpoint_departed,  # pyright: ignore
            self._on_loki_relation_changed,
        )
        self.framework.observe(
            self.server_cert.on.cert_changed,  # pyright: ignore
            self._on_server_cert_changed,
        )

    @property
    def hostname(self) -> str:
        """Unit's hostname."""
        return socket.getfqdn()

    @property
    def _is_cert_available(self) -> bool:
        return (
            self.server_cert.enabled
            and (self.server_cert.cert is not None)
            and (self.server_cert.key is not None)
            and (self.server_cert.ca is not None)
        )

    @property
    def mimir_worker_relations(self) -> List[ops.Relation]:
        """Returns the list of worker relations."""
        return self.model.relations.get("mimir_worker", [])

    def has_multiple_workers(self) -> bool:
        """Return True if there are multiple workers forming the Mimir cluster."""
        mimir_cluster_relations = self.model.relations.get("mimir-cluster", [])
        remote_units_count = sum(
            len(relation.units)
            for relation in mimir_cluster_relations
            if relation.app != self.model.app
        )
        return remote_units_count > 1

    def _on_config_changed(self, _: ops.ConfigChangedEvent):
        """Handle changed configuration."""
        s3_config_data = self._get_s3_storage_config()
        self.publish_config(s3_config_data)

    def _on_server_cert_changed(self, _):
        self._update_cert()
        self._ensure_pebble_layer()
        self.publish_config(tls=self._is_cert_available)

    def publish_config(self, s3_config_data: Optional[_S3ConfigData] = None, tls: bool = False):
        """Generate config file and publish to all workers."""
        mimir_config = self.coordinator.build_config(s3_config_data=s3_config_data, tls=tls)
        self.cluster_provider.publish_configs(mimir_config)

    def _on_mimir_cluster_changed(self, _):
        self._process_cluster_and_s3_credentials_changes()

    def _on_s3_requirer_credentials_changed(self, _):
        self._process_cluster_and_s3_credentials_changes()

    def _process_cluster_and_s3_credentials_changes(self):
        if not self.coordinator.is_coherent():
            logger.warning("Incoherent deployment: Some required Mimir roles are missing.")
            return
        s3_config_data = self._get_s3_storage_config()
        if not s3_config_data and self.has_multiple_workers():
            logger.warning("Filesystem storage cannot be used with replicated mimir workers")
            return
        self.publish_config(s3_config_data)

    def _on_s3_requirer_credentials_gone(self, _):
        if not self.coordinator.is_coherent():
            logger.warning("Incoherent deployment: Some required Mimir roles are missing.")
            return
        if self.has_multiple_workers():
            logger.warning("Filesystem storage cannot be used with replicated mimir workers")
            return
        self.publish_config(None)

    def _get_s3_storage_config(self):
        """Retrieve S3 storage configuration."""
        if not self.s3_requirer.relations:
            return None
        raw = self.s3_requirer.get_s3_connection_info()
        try:
            return _S3ConfigData(**raw)
        except ValidationError:
            msg = f"failed to validate s3 config data: {raw}"
            logger.error(msg, exc_info=True)
            return None

    def _on_collect_status(self, event: CollectStatusEvent):
        """Handle start event."""
        if not self.coordinator.is_coherent():
            event.add_status(
                ops.BlockedStatus(
                    "Incoherent deployment: you are lacking some required Mimir roles"
                )
            )
        s3_config_data = self._get_s3_storage_config()
        if not s3_config_data and self.has_multiple_workers():
            event.add_status(
                ops.BlockedStatus(
                    "When multiple units of Mimir are deployed, you must add a valid S3 relation. S3 relation missing/invalid."
                )
            )

        if self.coordinator.is_recommended():
            logger.warning("This deployment is below the recommended deployment requirement.")
            event.add_status(ops.ActiveStatus("degraded"))
        else:
            event.add_status(ops.ActiveStatus())

    def _remote_write_endpoints_changed(self, _):
        # TODO Update grafana-agent config file with the new external prometheus's endpoint
        pass

    def _on_loki_relation_changed(self, _):
        # TODO Update rules relation with the new list of Loki push-api endpoints
        pass

    def _on_nginx_pebble_ready(self, _) -> None:
        self._ensure_pebble_layer()

    def _ensure_pebble_layer(self) -> None:
        self._nginx_container.push(
            self.nginx.config_path, self.nginx.config(tls=self._is_cert_available), make_dirs=True
        )
        self._nginx_container.add_layer("nginx", self.nginx.layer, combine=True)
        self._nginx_container.autostart()

<<<<<<< HEAD
    def _update_cert(self):
        if not self._nginx_container.can_connect():
            return

        ca_cert_path = Path("/usr/local/share/ca-certificates/ca.crt")

        if self._is_cert_available:
            # Save the workload certificates
            self._nginx_container.push(
                CERT_PATH,
                self.server_cert.cert,  # pyright: ignore
                make_dirs=True,
            )
            self._nginx_container.push(
                KEY_PATH,
                self.server_cert.key,  # pyright: ignore
                make_dirs=True,
            )
            # Save the CA among the trusted CAs and trust it
            self._nginx_container.push(
                ca_cert_path,
                self.server_cert.ca,  # pyright: ignore
                make_dirs=True,
            )
            self._nginx_container.push(
                CA_CERT_PATH,
                self.server_cert.ca,  # pyright: ignore
                make_dirs=True,
            )
        else:
            self._nginx_container.remove_path(CERT_PATH, recursive=True)
            self._nginx_container.remove_path(KEY_PATH, recursive=True)
            self._nginx_container.remove_path(ca_cert_path, recursive=True)
            self._nginx_container.remove_path(
                CA_CERT_PATH, recursive=True
            )  # TODO: remove (see FIXME ^)
            # Repeat for the charm container.
            ca_cert_path.unlink(missing_ok=True)

        # TODO: We need to install update-ca-certificates in Nginx Rock
        # self._nginx_container.exec(["update-ca-certificates", "--fresh"]).wait()
        subprocess.run(["update-ca-certificates", "--fresh"])
=======
    @property
    def tempo_endpoint(self) -> Optional[str]:
        """Tempo endpoint for charm tracing."""
        if self.tracing.is_ready():
            return self.tracing.otlp_http_endpoint()
        else:
            return None
>>>>>>> 25059df7


if __name__ == "__main__":  # pragma: nocover
    ops.main.main(MimirCoordinatorK8SOperatorCharm)<|MERGE_RESOLUTION|>--- conflicted
+++ resolved
@@ -75,13 +75,9 @@
             tls_requirer=self.server_cert,
         )
 
-<<<<<<< HEAD
         self.nginx = Nginx(cluster_provider=self.cluster_provider, server_name=self.hostname)
-=======
-        self.nginx = Nginx(cluster_provider=self.cluster_provider)
         self.tracing = TracingEndpointRequirer(self)
 
->>>>>>> 25059df7
         self.framework.observe(
             self.on.nginx_pebble_ready,  # pyright: ignore
             self._on_nginx_pebble_ready,
@@ -243,7 +239,6 @@
         self._nginx_container.add_layer("nginx", self.nginx.layer, combine=True)
         self._nginx_container.autostart()
 
-<<<<<<< HEAD
     def _update_cert(self):
         if not self._nginx_container.can_connect():
             return
@@ -286,7 +281,7 @@
         # TODO: We need to install update-ca-certificates in Nginx Rock
         # self._nginx_container.exec(["update-ca-certificates", "--fresh"]).wait()
         subprocess.run(["update-ca-certificates", "--fresh"])
-=======
+
     @property
     def tempo_endpoint(self) -> Optional[str]:
         """Tempo endpoint for charm tracing."""
@@ -294,7 +289,6 @@
             return self.tracing.otlp_http_endpoint()
         else:
             return None
->>>>>>> 25059df7
 
 
 if __name__ == "__main__":  # pragma: nocover
