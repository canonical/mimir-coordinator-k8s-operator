--- conflicted
+++ resolved
@@ -32,12 +32,9 @@
 from charms.prometheus_k8s.v1.prometheus_remote_write import PrometheusRemoteWriteProvider
 from charms.tempo_k8s.v1.charm_tracing import trace_charm
 from charms.tempo_k8s.v1.tracing import TracingEndpointRequirer
-<<<<<<< HEAD
 from cosl import JujuTopology
 from cosl.rules import AlertRules
-=======
 from charms.traefik_k8s.v2.ingress import IngressPerAppReadyEvent, IngressPerAppRequirer
->>>>>>> 1b09c631
 from mimir_cluster import MimirClusterProvider
 from mimir_config import BUCKET_NAME, S3_RELATION_NAME, _S3ConfigData
 from mimir_coordinator import MimirCoordinator
@@ -188,18 +185,12 @@
 
     def _on_mimir_cluster_changed(self, _):
         self.nginx.configure_pebble_layer(tls=self._is_tls_ready)
-<<<<<<< HEAD
         self._render_workers_alert_rules()
-=======
->>>>>>> 1b09c631
         self._update_mimir_cluster()
 
     def _on_mimir_cluster_departed(self, _):
         self.nginx.configure_pebble_layer(tls=self._is_tls_ready)
-<<<<<<< HEAD
         self._render_workers_alert_rules()
-=======
->>>>>>> 1b09c631
         self._update_mimir_cluster()
 
     def _on_s3_changed(self, _):
