--- conflicted
+++ resolved
@@ -12,13 +12,10 @@
 import logging
 from typing import List, Optional
 
-<<<<<<< HEAD
+import ops
 from charms.data_platform_libs.v0.s3 import (
     S3Requirer,
 )
-=======
-import ops
->>>>>>> 0aadd97f
 from charms.grafana_k8s.v0.grafana_dashboard import GrafanaDashboardProvider
 from charms.loki_k8s.v0.loki_push_api import LokiPushApiConsumer
 from charms.mimir_coordinator_k8s.v0.mimir_cluster import MimirClusterProvider
@@ -28,13 +25,7 @@
 from mimir_config import BUCKET_NAME, S3_RELATION_NAME, _S3ConfigData
 from mimir_coordinator import MimirCoordinator
 from nginx import Nginx
-<<<<<<< HEAD
-from ops.charm import CharmBase, CollectStatusEvent
-from ops.main import main
-from ops.model import ActiveStatus, BlockedStatus, Relation
 from pydantic import ValidationError
-=======
->>>>>>> 0aadd97f
 
 # Log messages can be retrieved using juju debug-log
 logger = logging.getLogger(__name__)
@@ -97,8 +88,7 @@
         )
 
     @property
-<<<<<<< HEAD
-    def mimir_worker_relations(self) -> List[Relation]:
+    def mimir_worker_relations(self) -> List[ops.Relation]:
         """Returns the list of worker relations."""
         return self.model.relations.get("mimir_worker", [])
 
@@ -112,26 +102,7 @@
         )
         return remote_units_count > 1
 
-    def _on_config_changed(self, _):
-=======
-    def _s3_storage(self) -> dict:  # type: ignore
-        # if not self.model.relations['s3']:
-        #     return {}
-        return {
-            "url": "foo",
-            "endpoint": "bar",
-            "access_key": "bar",
-            "insecure": False,
-            "secret_key": "x12",
-        }
-
-    @property
-    def mimir_worker_relations(self) -> List[ops.Relation]:
-        """Returns the list of worker relations."""
-        return self.model.relations.get("mimir_worker", [])
-
-    def _on_config_changed(self, _event: ops.ConfigChangedEvent):
->>>>>>> 0aadd97f
+    def _on_config_changed(self, __: ops.ConfigChangedEvent):
         """Handle changed configuration."""
         s3_config_data = self._get_s3_storage_config()
         self.publish_config(s3_config_data)
@@ -166,7 +137,6 @@
         mimir_config = self.coordinator.build_config(s3_config_data)
         self.cluster_provider.publish_configs(mimir_config)
 
-<<<<<<< HEAD
     def _get_s3_storage_config(self):
         """Retrieve S3 storage configuration."""
         if not self.s3_requirer.relations:
@@ -178,31 +148,20 @@
             msg = f"failed to validate s3 config data: {raw}"
             logger.error(msg, exc_info=True)
             return None
-=======
-    def _on_mimir_cluster_changed(self, _event: ops.RelationChangedEvent):
-        if self.coordinator.is_coherent():
-            logger.info("mimir deployment coherent: publishing configs")
-            self.publish_config()
-        else:
-            logger.warning("this mimir deployment is incoherent")
->>>>>>> 0aadd97f
 
     def _on_collect_status(self, event: ops.CollectStatusEvent):
         """Handle start event."""
         if not self.coordinator.is_coherent():
             event.add_status(
-<<<<<<< HEAD
-                BlockedStatus("Incoherent deployment: you are lacking some required Mimir roles")
+                ops.BlockedStatus(
+                    "Incoherent deployment: you are lacking some required Mimir roles"
+                )
             )
         s3_config_data = self._get_s3_storage_config()
         if not s3_config_data and self.has_multiple_workers():
             event.add_status(
-                BlockedStatus(
+                ops.BlockedStatus(
                     "When multiple units of Mimir are deployed, you must add a valid S3 relation. S3 relation missing/invalid."
-=======
-                ops.BlockedStatus(
-                    "Incoherent deployment: you are " "lacking some required Mimir roles"
->>>>>>> 0aadd97f
                 )
             )
 
