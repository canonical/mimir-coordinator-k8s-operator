# Copyright 2023 Canonical
# See LICENSE file for licensing details.
"""Nginx workload."""

import logging
<<<<<<< HEAD
from typing import Dict, List, Optional, Set
=======
from typing import Any, Dict, List, Optional, Set
>>>>>>> a0a2f08b

import crossplane
from charms.mimir_coordinator_k8s.v0.mimir_cluster import MimirClusterProvider
from ops.pebble import Layer

logger = logging.getLogger(__name__)

<<<<<<< HEAD

NGINX_DIR = "/etc/nginx"
NGINX_CONFIG = f"{NGINX_DIR}/nginx.conf"
KEY_PATH = f"{NGINX_DIR}/certs/server.key"
CERT_PATH = f"{NGINX_DIR}/certs/server.cert"
CA_CERT_PATH = f"{NGINX_DIR}/certs/ca.cert"

LOCATIONS_DISTRIBUTOR: List[Dict] = [
=======
LOCATIONS_DISTRIBUTOR: List[Dict[str, Any]] = [
>>>>>>> a0a2f08b
    {
        "directive": "location",
        "args": ["/distributor"],
        "block": [
            {
                "directive": "proxy_pass",
                "args": ["http://distributor"],
            },
        ],
    },
    {
        "directive": "location",
        "args": ["/api/v1/push"],
        "block": [
            {
                "directive": "proxy_pass",
                "args": ["http://distributor"],
            },
        ],
    },
    {
        "directive": "location",
        "args": ["/otlp/v1/metrics"],
        "block": [
            {
                "directive": "proxy_pass",
                "args": ["http://distributor"],
            },
        ],
    },
]
LOCATIONS_ALERTMANAGER: List[Dict] = [
    {
        "directive": "location",
        "args": ["/alertmanager"],
        "block": [
            {
                "directive": "proxy_pass",
                "args": ["http://alertmanager"],
            },
        ],
    },
    {
        "directive": "location",
        "args": ["/multitenant_alertmanager/status"],
        "block": [
            {
                "directive": "proxy_pass",
                "args": ["http://alertmanager"],
            },
        ],
    },
    {
        "directive": "location",
        "args": ["/api/v1/alerts"],
        "block": [
            {
                "directive": "proxy_pass",
                "args": ["http://alertmanager"],
            },
        ],
    },
]
LOCATIONS_RULER: List[Dict] = [
    {
        "directive": "location",
        "args": ["/prometheus/config/v1/rules"],
        "block": [
            {
                "directive": "proxy_pass",
                "args": ["http://ruler"],
            },
        ],
    },
    {
        "directive": "location",
        "args": ["/prometheus/api/v1/rules"],
        "block": [
            {
                "directive": "proxy_pass",
                "args": ["http://ruler"],
            },
        ],
    },
    {
        "directive": "location",
        "args": ["/prometheus/api/v1/alerts"],
        "block": [
            {
                "directive": "proxy_pass",
                "args": ["http://ruler"],
            },
        ],
    },
    {
        "directive": "location",
        "args": ["=", "/ruler/ring"],
        "block": [
            {
                "directive": "proxy_pass",
                "args": ["http://ruler"],
            },
        ],
    },
]
LOCATIONS_QUERY_FRONTEND: List[Dict] = [
    {
        "directive": "location",
        "args": ["/prometheus"],
        "block": [
            {
                "directive": "proxy_pass",
                "args": ["http://query-frontend"],
            },
        ],
    },
    # Buildinfo endpoint can go to any component
    {
        "directive": "location",
        "args": ["=", "/api/v1/status/buildinfo"],
        "block": [
            {
                "directive": "proxy_pass",
                "args": ["http://query-frontend"],
            },
        ],
    },
]
LOCATIONS_COMPACTOR: List[Dict] = [
    # Compactor endpoint for uploading blocks
    {
        "directive": "location",
        "args": ["=", "/api/v1/upload/block/"],
        "block": [
            {
                "directive": "proxy_pass",
                "args": ["http://compactor"],
            },
        ],
    },
]


class Nginx:
    """Helper class to manage the nginx workload."""

    config_path = NGINX_CONFIG

<<<<<<< HEAD
    def __init__(self, cluster_provider: MimirClusterProvider, server_name: str, *args):
        super().__init__(*args)
=======
    def __init__(self, cluster_provider: MimirClusterProvider):
>>>>>>> a0a2f08b
        self.cluster_provider = cluster_provider
        self.server_name = server_name

    def config(self, tls: bool = False) -> str:
        """Build and return the Nginx configuration."""
        log_level = "error"
        addresses_by_role = self.cluster_provider.gather_addresses_by_role()

<<<<<<< HEAD
=======
        def upstreams(addresses_by_role: Dict[str, Set[str]]) -> List[Dict[str, Any]]:
            nginx_upstreams = []
            for role, address_set in addresses_by_role.items():
                nginx_upstreams.append(
                    {
                        "directive": "upstream",
                        "args": [role],
                        "block": [
                            {"directive": "server", "args": [f"{addr}:8080"]}
                            for addr in address_set
                        ],
                    }
                )

            return nginx_upstreams

        def locations(addresses_by_role: Dict[str, Set[str]]) -> List[Dict[str, Any]]:
            nginx_locations = []
            roles = addresses_by_role.keys()
            if "distributor" in roles:
                nginx_locations.extend(LOCATIONS_DISTRIBUTOR)
            if "alertmanager" in roles:
                nginx_locations.extend(LOCATIONS_ALERTMANAGER)
            if "ruler" in roles:
                nginx_locations.extend(LOCATIONS_RULER)
            if "query-frontend" in roles:
                nginx_locations.extend(LOCATIONS_QUERY_FRONTEND)
            if "compactor" in roles:
                nginx_locations.extend(LOCATIONS_COMPACTOR)
            return nginx_locations

        def log_verbose(verbose: bool) -> List[Dict[str, Any]]:
            if verbose:
                return [{"directive": "access_log", "args": ["/dev/stderr", "main"]}]
            return [
                {
                    "directive": "map",
                    "args": ["$status", "$loggable"],
                    "block": [
                        {"directive": "~^[23]", "args": ["0"]},
                        {"directive": "default", "args": ["1"]},
                    ],
                },
                {"directive": "access_log", "args": ["/dev/stderr"]},
            ]

        def resolver(custom_resolver: Optional[str]) -> List[Dict[str, Any]]:
            if custom_resolver:
                return [{"directive": "resolver", "args": [custom_resolver]}]
            return [{"directive": "resolver", "args": ["kube-dns.kube-system.svc.cluster.local."]}]

        def basic_auth(enabled: bool) -> List[Dict[str, Any]]:
            if enabled:
                return [
                    {"directive": "auth_basic", "args": ['"Mimir"']},
                    {
                        "directive": "auth_basic_user_file",
                        "args": ["/etc/nginx/secrets/.htpasswd"],
                    },
                ]
            return []

>>>>>>> a0a2f08b
        # build the complete configuration
        full_config = [
            {"directive": "worker_processes", "args": ["5"]},
            {"directive": "error_log", "args": ["/dev/stderr", log_level]},
            {"directive": "pid", "args": ["/tmp/nginx.pid"]},
            {"directive": "worker_rlimit_nofile", "args": ["8192"]},
            {
                "directive": "events",
                "args": [],
                "block": [{"directive": "worker_connections", "args": ["4096"]}],
            },
            {
                "directive": "http",
                "args": [],
                "block": [
                    # upstreams (load balancing)
                    *self._upstreams(addresses_by_role),
                    # temp paths
                    {"directive": "client_body_temp_path", "args": ["/tmp/client_temp"]},
                    {"directive": "proxy_temp_path", "args": ["/tmp/proxy_temp_path"]},
                    {"directive": "fastcgi_temp_path", "args": ["/tmp/fastcgi_temp"]},
                    {"directive": "uwsgi_temp_path", "args": ["/tmp/uwsgi_temp"]},
                    {"directive": "scgi_temp_path", "args": ["/tmp/scgi_temp"]},
                    # logging
                    {"directive": "default_type", "args": ["application/octet-stream"]},
                    {
                        "directive": "log_format",
                        "args": [
                            "main",
                            '$remote_addr - $remote_user [$time_local]  $status "$request" $body_bytes_sent "$http_referer" "$http_user_agent" "$http_x_forwarded_for"',
                        ],
                    },
                    *self._log_verbose(verbose=False),
                    # mimir-related
                    {"directive": "sendfile", "args": ["on"]},
                    {"directive": "tcp_nopush", "args": ["on"]},
                    *self._resolver(custom_resolver=None),
                    # TODO: add custom http block for the user to config?
                    {
                        "directive": "map",
                        "args": ["$http_x_scope_orgid", "$ensured_x_scope_orgid"],
                        "block": [
                            {"directive": "default", "args": ["$http_x_scope_orgid"]},
                            {"directive": "", "args": ["FIXMEnoAuthTenant?"]},  # FIXME
                        ],
                    },
                    {"directive": "proxy_read_timeout", "args": ["300"]},
                    # server block
                    self._server(addresses_by_role, tls),
                ],
            },
        ]

        return crossplane.build(full_config)

    @property
    def layer(self) -> Layer:
        """Return the Pebble layer for Nginx."""
        return Layer(
            {
                "summary": "nginx layer",
                "description": "pebble config layer for Nginx",
                "services": {
                    "nginx": {
                        "override": "replace",
                        "summary": "nginx",
                        "command": "nginx",
                        "startup": "enabled",
                    }
                },
            }
        )

    def _log_verbose(self, verbose: bool = True) -> List[Dict]:
        if verbose:
            return [{"directive": "access_log", "args": ["/dev/stderr", "main"]}]
        return [
            {
                "directive": "map",
                "args": ["$status", "$loggable"],
                "block": [
                    {"directive": "~^[23]", "args": ["0"]},
                    {"directive": "default", "args": ["1"]},
                ],
            },
            {"directive": "access_log", "args": ["/dev/stderr"]},
        ]

    def _upstreams(self, addresses_by_role: Dict[str, Set[str]]) -> List[Dict]:
        nginx_upstreams = []
        for role, address_set in addresses_by_role.items():
            nginx_upstreams.append(
                {
                    "directive": "upstream",
                    "args": [role],
                    "block": [
                        {"directive": "server", "args": [f"{addr}:8080"]} for addr in address_set
                    ],
                }
            )

        return nginx_upstreams

    def _locations(self, addresses_by_role: Dict[str, Set[str]]) -> List[Dict]:
        nginx_locations = []
        roles = addresses_by_role.keys()
        if "distributor" in roles:
            nginx_locations.extend(LOCATIONS_DISTRIBUTOR)
        if "alertmanager" in roles:
            nginx_locations.extend(LOCATIONS_ALERTMANAGER)
        if "ruler" in roles:
            nginx_locations.extend(LOCATIONS_RULER)
        if "query-frontend" in roles:
            nginx_locations.extend(LOCATIONS_QUERY_FRONTEND)
        if "compactor" in roles:
            nginx_locations.extend(LOCATIONS_COMPACTOR)
        return nginx_locations

    def _resolver(self, custom_resolver) -> List[Dict]:
        if custom_resolver:
            return [{"directive": "resolver", "args": [custom_resolver]}]
        return [{"directive": "resolver", "args": ["kube-dns.kube-system.svc.cluster.local."]}]

    def _basic_auth(self, enabled) -> List[Optional[Dict]]:
        if enabled:
            return [
                {"directive": "auth_basic", "args": ['"Mimir"']},
                {
                    "directive": "auth_basic_user_file",
                    "args": ["/etc/nginx/secrets/.htpasswd"],
                },
            ]
        return []

    def _server(self, addresses_by_role: Dict[str, Set[str]], tls: bool = False) -> Dict:
        auth_enabled = False

        if tls:
            return {
                "directive": "server",
                "args": [],
                "block": [
                    {"directive": "listen", "args": ["443", "ssl"]},
                    {"directive": "listen", "args": ["[::]:443", "ssl"]},
                    *self._basic_auth(auth_enabled),
                    {
                        "directive": "location",
                        "args": ["=", "/"],
                        "block": [
                            {"directive": "return", "args": ["200", "'OK'"]},
                            {"directive": "auth_basic", "args": ["off"]},
                        ],
                    },
                    {
                        "directive": "proxy_set_header",
                        "args": ["X-Scope-OrgID", "$ensured_x_scope_orgid"],
                    },
                    # FIXME: use a suitable SERVER_NAME
                    {"directive": "server_name", "args": [self.server_name]},
                    {"directive": "ssl_certificate", "args": [CERT_PATH]},
                    {"directive": "ssl_certificate_key", "args": [KEY_PATH]},
                    {"directive": "ssl_protocols", "args": ["TLSv1", "TLSv1.1", "TLSv1.2"]},
                    {"directive": "ssl_ciphers", "args": ["HIGH:!aNULL:!MD5"]},  # pyright: ignore
                    *self._locations(addresses_by_role),
                ],
            }

        return {
            "directive": "server",
            "args": [],
            "block": [
                {"directive": "listen", "args": ["8080"]},
                {"directive": "listen", "args": ["[::]:8080"]},
                *self._basic_auth(auth_enabled),
                {
                    "directive": "location",
                    "args": ["=", "/"],
                    "block": [
                        {"directive": "return", "args": ["200", "'OK'"]},
                        {"directive": "auth_basic", "args": ["off"]},
                    ],
                },
                {
                    "directive": "proxy_set_header",
                    "args": ["X-Scope-OrgID", "$ensured_x_scope_orgid"],
                },
                *self._locations(addresses_by_role),
            ],
        }<|MERGE_RESOLUTION|>--- conflicted
+++ resolved
@@ -3,11 +3,7 @@
 """Nginx workload."""
 
 import logging
-<<<<<<< HEAD
-from typing import Dict, List, Optional, Set
-=======
 from typing import Any, Dict, List, Optional, Set
->>>>>>> a0a2f08b
 
 import crossplane
 from charms.mimir_coordinator_k8s.v0.mimir_cluster import MimirClusterProvider
@@ -15,7 +11,6 @@
 
 logger = logging.getLogger(__name__)
 
-<<<<<<< HEAD
 
 NGINX_DIR = "/etc/nginx"
 NGINX_CONFIG = f"{NGINX_DIR}/nginx.conf"
@@ -23,10 +18,7 @@
 CERT_PATH = f"{NGINX_DIR}/certs/server.cert"
 CA_CERT_PATH = f"{NGINX_DIR}/certs/ca.cert"
 
-LOCATIONS_DISTRIBUTOR: List[Dict] = [
-=======
 LOCATIONS_DISTRIBUTOR: List[Dict[str, Any]] = [
->>>>>>> a0a2f08b
     {
         "directive": "location",
         "args": ["/distributor"],
@@ -175,12 +167,7 @@
 
     config_path = NGINX_CONFIG
 
-<<<<<<< HEAD
-    def __init__(self, cluster_provider: MimirClusterProvider, server_name: str, *args):
-        super().__init__(*args)
-=======
-    def __init__(self, cluster_provider: MimirClusterProvider):
->>>>>>> a0a2f08b
+    def __init__(self, cluster_provider: MimirClusterProvider, server_name: str):
         self.cluster_provider = cluster_provider
         self.server_name = server_name
 
@@ -189,71 +176,6 @@
         log_level = "error"
         addresses_by_role = self.cluster_provider.gather_addresses_by_role()
 
-<<<<<<< HEAD
-=======
-        def upstreams(addresses_by_role: Dict[str, Set[str]]) -> List[Dict[str, Any]]:
-            nginx_upstreams = []
-            for role, address_set in addresses_by_role.items():
-                nginx_upstreams.append(
-                    {
-                        "directive": "upstream",
-                        "args": [role],
-                        "block": [
-                            {"directive": "server", "args": [f"{addr}:8080"]}
-                            for addr in address_set
-                        ],
-                    }
-                )
-
-            return nginx_upstreams
-
-        def locations(addresses_by_role: Dict[str, Set[str]]) -> List[Dict[str, Any]]:
-            nginx_locations = []
-            roles = addresses_by_role.keys()
-            if "distributor" in roles:
-                nginx_locations.extend(LOCATIONS_DISTRIBUTOR)
-            if "alertmanager" in roles:
-                nginx_locations.extend(LOCATIONS_ALERTMANAGER)
-            if "ruler" in roles:
-                nginx_locations.extend(LOCATIONS_RULER)
-            if "query-frontend" in roles:
-                nginx_locations.extend(LOCATIONS_QUERY_FRONTEND)
-            if "compactor" in roles:
-                nginx_locations.extend(LOCATIONS_COMPACTOR)
-            return nginx_locations
-
-        def log_verbose(verbose: bool) -> List[Dict[str, Any]]:
-            if verbose:
-                return [{"directive": "access_log", "args": ["/dev/stderr", "main"]}]
-            return [
-                {
-                    "directive": "map",
-                    "args": ["$status", "$loggable"],
-                    "block": [
-                        {"directive": "~^[23]", "args": ["0"]},
-                        {"directive": "default", "args": ["1"]},
-                    ],
-                },
-                {"directive": "access_log", "args": ["/dev/stderr"]},
-            ]
-
-        def resolver(custom_resolver: Optional[str]) -> List[Dict[str, Any]]:
-            if custom_resolver:
-                return [{"directive": "resolver", "args": [custom_resolver]}]
-            return [{"directive": "resolver", "args": ["kube-dns.kube-system.svc.cluster.local."]}]
-
-        def basic_auth(enabled: bool) -> List[Dict[str, Any]]:
-            if enabled:
-                return [
-                    {"directive": "auth_basic", "args": ['"Mimir"']},
-                    {
-                        "directive": "auth_basic_user_file",
-                        "args": ["/etc/nginx/secrets/.htpasswd"],
-                    },
-                ]
-            return []
-
->>>>>>> a0a2f08b
         # build the complete configuration
         full_config = [
             {"directive": "worker_processes", "args": ["5"]},
