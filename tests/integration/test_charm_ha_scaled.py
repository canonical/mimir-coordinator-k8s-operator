#!/usr/bin/env python3
# Copyright 2023 Ubuntu
# See LICENSE file for licensing details.

# pyright: reportAttributeAccessIssue=false

import asyncio
import logging

import pytest
import requests
from helpers import (
    charm_resources,
    configure_minio,
    configure_s3_integrator,
    get_grafana_datasources_from_client_localhost,
    get_prometheus_targets_from_client_localhost,
    get_traefik_proxied_endpoints,
    push_to_otelcol,
    query_exemplars,
    query_mimir_from_client_localhost,
)
from pytest_operator.plugin import OpsTest
from tenacity import retry, stop_after_attempt, wait_fixed

logger = logging.getLogger(__name__)


@pytest.mark.setup
@pytest.mark.abort_on_fail
async def test_build_and_deploy(ops_test: OpsTest, mimir_charm: str, cos_channel):
    """Build the charm-under-test and deploy it together with related charms."""
    assert ops_test.model is not None  # for pyright
    await asyncio.gather(
        ops_test.model.deploy(
            mimir_charm,
            "mimir",
            config={"max_global_exemplars_per_user": 100000},
            num_units=3,
            resources=charm_resources(),
            trust=True,
        ),
        ops_test.model.deploy("prometheus-k8s", "prometheus", channel=cos_channel, trust=True),
        ops_test.model.deploy("loki-k8s", "loki", channel=cos_channel, trust=True),
        ops_test.model.deploy("grafana-k8s", "grafana", channel=cos_channel, trust=True),
        ops_test.model.deploy("grafana-agent-k8s", "agent", channel=cos_channel, trust=True),
        ops_test.model.deploy("traefik-k8s", "traefik", channel="latest/edge", trust=True),
        ops_test.model.deploy(
            "opentelemetry-collector-k8s", "otelcol", trust=True, channel=cos_channel
        ),
        # Deploy and configure Minio and S3
        # Secret must be at least 8 characters: https://github.com/canonical/minio-operator/issues/137
        ops_test.model.deploy(
            "minio",
            channel="ckf-1.9/stable",
            config={"access-key": "access", "secret-key": "secretsecret"},
        ),
        ops_test.model.deploy("s3-integrator", "s3", channel="latest/stable"),
    )
    await ops_test.model.wait_for_idle(apps=["minio"], status="active")
    await ops_test.model.wait_for_idle(apps=["s3"], status="blocked")
    await configure_minio(ops_test)
    await configure_s3_integrator(ops_test)

    await ops_test.model.wait_for_idle(
        apps=["prometheus", "loki", "grafana", "minio", "s3", "otelcol"], status="active"
    )
    await ops_test.model.wait_for_idle(apps=["mimir", "agent"], status="blocked")


@pytest.mark.setup
@pytest.mark.abort_on_fail
async def test_deploy_workers(ops_test: OpsTest, cos_channel):
    """Deploy the Mimir workers."""
    assert ops_test.model is not None
    await ops_test.model.deploy(
        "mimir-worker-k8s",
        "worker-read",
        channel=cos_channel,
        config={"role-read": True},
        num_units=3,
        trust=True,
    )
    await ops_test.model.deploy(
        "mimir-worker-k8s",
        "worker-write",
        channel=cos_channel,
        config={"role-write": True},
        num_units=3,
        trust=True,
    )
    await ops_test.model.deploy(
        "mimir-worker-k8s",
        "worker-backend",
        channel=cos_channel,
        config={"role-backend": True},
        num_units=3,
        trust=True,
    )
    await ops_test.model.wait_for_idle(
        apps=["worker-read", "worker-write", "worker-backend"], status="blocked"
    )


@pytest.mark.setup
@pytest.mark.abort_on_fail
async def test_integrate(ops_test: OpsTest):
    assert ops_test.model is not None
    await asyncio.gather(
        ops_test.model.integrate("mimir:s3", "s3"),
        ops_test.model.integrate("mimir:mimir-cluster", "worker-read"),
        ops_test.model.integrate("mimir:mimir-cluster", "worker-write"),
        ops_test.model.integrate("mimir:mimir-cluster", "worker-backend"),
        ops_test.model.integrate("mimir:self-metrics-endpoint", "prometheus"),
        ops_test.model.integrate("mimir:grafana-dashboards-provider", "grafana"),
        ops_test.model.integrate("mimir:grafana-source", "grafana"),
        ops_test.model.integrate("mimir:logging-consumer", "loki"),
        ops_test.model.integrate("mimir:ingress", "traefik"),
        ops_test.model.integrate("mimir:receive-remote-write", "agent"),
        ops_test.model.integrate("agent:metrics-endpoint", "grafana"),
        ops_test.model.integrate("mimir:receive-remote-write", "otelcol:send-remote-write"),
    )

    await ops_test.model.wait_for_idle(
        apps=[
            "mimir",
            "prometheus",
            "loki",
            "grafana",
            "agent",
            "minio",
            "s3",
            "worker-read",
            "worker-write",
            "worker-backend",
            "traefik",
        ],
        status="active",
<<<<<<< HEAD
        timeout=1000,
        # raise_on_error=False,
=======
        timeout=2000,
>>>>>>> cf7f87a0
    )


@retry(wait=wait_fixed(10), stop=stop_after_attempt(6))
async def test_grafana_source(ops_test: OpsTest):
    """Test the grafana-source integration, by checking that Mimir appears in the Datasources."""
    assert ops_test.model is not None
    datasources = await get_grafana_datasources_from_client_localhost(ops_test)
    mimir_datasources = ["mimir" in d["name"] for d in datasources]
    assert any(mimir_datasources)
    assert len(mimir_datasources) == 1


@retry(wait=wait_fixed(10), stop=stop_after_attempt(6))
async def test_metrics_endpoint(ops_test: OpsTest):
    """Check that Mimir appears in the Prometheus Scrape Targets."""
    assert ops_test.model is not None
    targets = await get_prometheus_targets_from_client_localhost(ops_test)
    mimir_targets = [
        target
        for target in targets["activeTargets"]
        if target["discoveredLabels"]["juju_charm"] == "mimir-coordinator-k8s"
    ]
    assert mimir_targets


@retry(wait=wait_fixed(10), stop=stop_after_attempt(6))
async def test_metrics_in_mimir(ops_test: OpsTest):
    """Check that the agent metrics appear in Mimir."""
    result = await query_mimir_from_client_localhost(ops_test, query='up{juju_charm=~"grafana-agent-k8s"}')
    assert result


async def test_traefik(ops_test: OpsTest):
    """Check the ingress integration, by checking if Mimir is reachable through Traefik."""
    assert ops_test.model is not None
    proxied_endpoints = await get_traefik_proxied_endpoints(ops_test)
    assert "mimir" in proxied_endpoints

    response = requests.get(f"{proxied_endpoints['mimir']['url']}/status")
    assert response.status_code == 200


async def test_exemplars(ops_test: OpsTest):
    """Check that Mimir successfully receives and stores exemplars."""
    metric_name = "sample_metric"
    trace_id = await push_to_otelcol(ops_test, metric_name=metric_name)

    found_trace_id = await query_exemplars(
        ops_test, query_name=metric_name, coordinator_app="mimir"
    )
    assert found_trace_id == trace_id<|MERGE_RESOLUTION|>--- conflicted
+++ resolved
@@ -136,12 +136,7 @@
             "traefik",
         ],
         status="active",
-<<<<<<< HEAD
-        timeout=1000,
-        # raise_on_error=False,
-=======
         timeout=2000,
->>>>>>> cf7f87a0
     )
 
 
